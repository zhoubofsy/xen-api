--- conflicted
+++ resolved
@@ -1299,12 +1299,8 @@
 
 let manage_dom0 ~__context =
 	(* Tell xenopsd to manage domain 0 *)
-<<<<<<< HEAD
 	let open Xenctrl in
-=======
-	let open Xenctrl.Domain_info in
 	let dbg = Context.string_of_task __context in
->>>>>>> 60eea311
 	let uuid = Xapi_inventory.lookup Xapi_inventory._control_domain_uuid in
 	let di = Vmopshelpers.with_xc (fun xc -> Xenctrl.domain_getinfo xc 0) in
 	let memory_actual_bytes = Xenctrl.pages_to_kib Int64.(mul (of_nativeint di.total_memory_pages) 1024L) in
